"""DeepClaude 服务，用于协调 DeepSeek 和 Claude API 的调用"""

import asyncio
import json
import time
from typing import AsyncGenerator

import tiktoken

from app.clients import ClaudeClient, DeepSeekClient
from app.config.model_config import DeepModelConfig, ModelConfig, get_model_config
from app.utils.logger import logger


class DeepClaude:
    """处理 DeepSeek 和 Claude API 的流式输出衔接"""

    def __init__(self):
        self.deepseek_client = DeepSeekClient()
        self.claude_client = ClaudeClient()
        self._model_config: ModelConfig = get_model_config()

    async def chat_completions_with_stream(
        self,
        deep_model: DeepModelConfig,
        messages: list,
        model_arg: tuple[float, float, float, float],
    ) -> AsyncGenerator[bytes, None]:
        """处理完整的流式输出过程

        Args:
            messages: 初始消息列表
            model: 模型名称
            model_arg: 模型参数

        Yields:
            字节流数据，格式如下：
            {
                "id": "chatcmpl-xxx",
                "object": "chat.completion.chunk",
                "created": timestamp,
                "model": model_name,
                "choices": [{
                    "index": 0,
                    "delta": {
                        "role": "assistant",
                        "reasoning_content": reasoning_content,
                        "content": content
                    }
                }]
            }
        """

        # Obtain relevant information from model_config
        deepseek_model = self._model_config.get_base_model(deep_model.reason_model)
        claude_model = self._model_config.get_base_model(deep_model.answer_model)

        # 生成唯一的会话ID和时间戳
        chat_id = f"chatcmpl-{hex(int(time.time() * 1000))[2:]}"
        created_time = int(time.time())

        # 创建队列，用于收集输出数据
        output_queue = asyncio.Queue()
        claude_queue = asyncio.Queue()

        # 用于存储 DeepSeek 的推理累积内容
        reasoning_content = []

        async def process_deepseek():
            logger.info(
                f"开始处理 DeepSeek 流，使用模型：{deepseek_model.model_id}, 提供商: {self._model_config.get_provider(deepseek_model.provider).name}"
            )
            try:
                async for content_type, content in self.deepseek_client.chat(
                    deepseek_model,
                    messages,
                    None,  # There is no model arg setting for deepseek_model
                    is_origin_reasoning=deep_model.is_origin_reasoning,
                    stream=True,
                ):
                    if content_type == "reasoning":
                        reasoning_content.append(content)
                        response = {
                            "id": chat_id,
                            "object": "chat.completion.chunk",
                            "created": created_time,
                            "model": deepseek_model.model_id,
                            "choices": [
                                {
                                    "index": 0,
                                    "delta": {
                                        "role": "assistant",
                                        "reasoning_content": content,
                                        "content": "",
                                    },
                                }
                            ],
                        }
                        await output_queue.put(
                            f"data: {json.dumps(response)}\n\n".encode("utf-8")
                        )
                    elif content_type == "content":
                        # 当收到 content 类型时，将完整的推理内容发送到 claude_queue，并结束 DeepSeek 流处理
                        logger.info(
                            f"DeepSeek 推理完成，收集到的推理内容长度：{len(''.join(reasoning_content))}"
                        )
                        await claude_queue.put("".join(reasoning_content))
                        break
            except Exception as e:
                logger.error(f"处理 DeepSeek 流时发生错误: {e}")
                await claude_queue.put("")
            # 用 None 标记 DeepSeek 任务结束
            logger.info("DeepSeek 任务处理完成，标记结束")
            await output_queue.put(None)

        async def process_claude():
            try:
                logger.info("等待获取 DeepSeek 的推理内容...")
                reasoning = await claude_queue.get()
                logger.debug(
                    f"获取到推理内容，内容长度：{len(reasoning) if reasoning else 0}"
                )
                if not reasoning:
                    logger.warning("未能获取到有效的推理内容，将使用默认提示继续")
                    reasoning = "获取推理内容失败"

                # 构造 Claude 的输入消息
                claude_messages = messages.copy()
                combined_content = f"""
                Here's my another model's reasoning process:\n{reasoning}\n\n
                Based on this reasoning, provide your response directly to me:"""

                # 提取 system message 并同时过滤掉 system messages
                system_content = ""
                non_system_messages = []
                for message in claude_messages:
                    if message.get("role", "") == "system":
                        system_content += message.get("content", "") + "\n"
                    else:
                        non_system_messages.append(message)
                
                # 更新消息列表为不包含 system 消息的列表
                claude_messages = non_system_messages

                # 检查过滤后的消息列表是否为空
                if not claude_messages:
                    raise ValueError("消息列表为空，无法处理 Claude 请求")

                # 获取最后一个消息并检查其角色
                last_message = claude_messages[-1]
                if last_message.get("role", "") != "user":
                    raise ValueError("最后一个消息的角色不是用户，无法处理请求")

                # 修改最后一个消息的内容
                original_content = last_message["content"]
                fixed_content = f"Here's my original input:\n{original_content}\n\n{combined_content}"
                last_message["content"] = fixed_content

                logger.info(
                    f"开始处理 Claude 流，使用模型: {claude_model.model_id}, 提供商: {self._model_config.get_provider(claude_model.provider).name}"
                )

<<<<<<< HEAD
                async for content_type, content in self.claude_client.chat(
                    claude_model,
                    messages=claude_messages,
                    model_arg=model_arg,
                    stream=True,
=======
                # 检查 system_prompt
                system_content = system_content.strip() if system_content else None
                if system_content:
                    logger.debug(f"使用系统提示: {system_content[:100]}...")

                async for content_type, content in self.claude_client.stream_chat(
                    messages=claude_messages,
                    model_arg=model_arg,
                    model=claude_model,
                    system_prompt=system_content
>>>>>>> c3f1ad24
                ):
                    if content_type == "answer":
                        response = {
                            "id": chat_id,
                            "object": "chat.completion.chunk",
                            "created": created_time,
                            "model": claude_model.model_id,
                            "choices": [
                                {
                                    "index": 0,
                                    "delta": {"role": "assistant", "content": content},
                                }
                            ],
                        }
                        await output_queue.put(
                            f"data: {json.dumps(response)}\n\n".encode("utf-8")
                        )
            except Exception as e:
                logger.error(f"处理 Claude 流时发生错误: {e}")
            # 用 None 标记 Claude 任务结束
            logger.info("Claude 任务处理完成，标记结束")
            await output_queue.put(None)

        # 创建并发任务
        asyncio.create_task(process_deepseek())
        asyncio.create_task(process_claude())

        # 等待两个任务完成，通过计数判断
        finished_tasks = 0
        while finished_tasks < 2:
            item = await output_queue.get()
            if item is None:
                finished_tasks += 1
            else:
                yield item

        # 发送结束标记
        yield b"data: [DONE]\n\n"

    async def chat_completions_without_stream(
        self,
        deep_model: DeepModelConfig,
        messages: list,
        model_arg: tuple[float, float, float, float],
    ) -> dict:
        """处理非流式输出过程

        Args:
            messages: 初始消息列表
            model: 模型名称
            model_arg: 模型参数

        Returns:
            dict: OpenAI 格式的完整响应
        """

        # Obtain relevant information from model_config
        deepseek_model = self._model_config.get_base_model(deep_model.reason_model)
        claude_model = self._model_config.get_base_model(deep_model.answer_model)

        chat_id = f"chatcmpl-{hex(int(time.time() * 1000))[2:]}"
        created_time = int(time.time())
        reasoning_content = []

        # 1. 获取 DeepSeek 的推理内容（仍然使用流式）
        try:
            async for content_type, content in self.deepseek_client.chat(
                deepseek_model,
                messages,
                None,
                is_origin_reasoning=deep_model.is_origin_reasoning,
                stream=True,
            ):
                if content_type == "reasoning":
                    reasoning_content.append(content)
                elif content_type == "content":
                    break
        except Exception as e:
            logger.error(f"获取 DeepSeek 推理内容时发生错误: {e}")
            reasoning_content = ["获取推理内容失败"]

        # 2. 构造 Claude 的输入消息
        reasoning = "".join(reasoning_content)
        claude_messages = messages.copy()

        combined_content = f"""
            Here's my another model's reasoning process:\n{reasoning}\n\n
            Based on this reasoning, provide your response directly to me:"""

        # 提取 system message 并同时从原始 messages 中过滤掉 system messages
        system_content = ""
        non_system_messages = []
        for message in claude_messages:
            if message.get("role", "") == "system":
                system_content += message.get("content", "") + "\n"
            else:
                non_system_messages.append(message)
        
        # 更新消息列表为不包含 system 消息的列表
        claude_messages = non_system_messages

        # 获取最后一个消息并检查其角色
        last_message = claude_messages[-1]
        if last_message.get("role", "") == "user":
            original_content = last_message["content"]
            fixed_content = (
                f"Here's my original input:\n{original_content}\n\n{combined_content}"
            )
            last_message["content"] = fixed_content

        # 拼接所有 content 为一个字符串，计算 token
        token_content = "\n".join(
            [message.get("content", "") for message in claude_messages]
        )
        encoding = tiktoken.encoding_for_model("gpt-4o")
        input_tokens = encoding.encode(token_content)
        logger.debug(f"输入 Tokens: {len(input_tokens)}")

        logger.debug("claude messages: " + str(claude_messages))
        # 3. 获取 Claude 的非流式响应
        try:
            answer = ""
            output_tokens = []  # 初始化 output_tokens
<<<<<<< HEAD
            async for content_type, content in self.claude_client.chat(
                claude_model,
=======
            
            # 检查 system_prompt
            system_content = system_content.strip() if system_content else None
            if system_content:
                logger.debug(f"使用系统提示: {system_content[:100]}...")
            
            async for content_type, content in self.claude_client.stream_chat(
>>>>>>> c3f1ad24
                messages=claude_messages,
                model_arg=model_arg,
                stream=False,
                system_prompt=system_content
            ):
                if content_type == "answer":
                    answer += content
                    output_tokens = encoding.encode(answer)  # 更新 output_tokens
                logger.debug(f"输出 Tokens: {len(output_tokens)}")

            # 4. 构造 OpenAI 格式的响应
            return {
                "id": chat_id,
                "object": "chat.completion",
                "created": created_time,
                "model": claude_model.model_id,
                "choices": [
                    {
                        "index": 0,
                        "message": {
                            "role": "assistant",
                            "content": answer,
                            "reasoning_content": reasoning,
                        },
                        "finish_reason": "stop",
                    }
                ],
                "usage": {
                    "prompt_tokens": len(input_tokens),
                    "completion_tokens": len(output_tokens),
                    "total_tokens": len(input_tokens + output_tokens),
                },
            }
        except Exception as e:
            logger.error(f"获取 Claude 响应时发生错误: {e}")
            raise e<|MERGE_RESOLUTION|>--- conflicted
+++ resolved
@@ -160,24 +160,17 @@
                     f"开始处理 Claude 流，使用模型: {claude_model.model_id}, 提供商: {self._model_config.get_provider(claude_model.provider).name}"
                 )
 
-<<<<<<< HEAD
+                # 检查 system_prompt
+                system_content = system_content.strip() if system_content else None
+                if system_content:
+                    logger.debug(f"使用系统提示: {system_content[:100]}...")
+
                 async for content_type, content in self.claude_client.chat(
                     claude_model,
                     messages=claude_messages,
                     model_arg=model_arg,
                     stream=True,
-=======
-                # 检查 system_prompt
-                system_content = system_content.strip() if system_content else None
-                if system_content:
-                    logger.debug(f"使用系统提示: {system_content[:100]}...")
-
-                async for content_type, content in self.claude_client.stream_chat(
-                    messages=claude_messages,
-                    model_arg=model_arg,
-                    model=claude_model,
                     system_prompt=system_content
->>>>>>> c3f1ad24
                 ):
                     if content_type == "answer":
                         response = {
@@ -301,18 +294,14 @@
         try:
             answer = ""
             output_tokens = []  # 初始化 output_tokens
-<<<<<<< HEAD
-            async for content_type, content in self.claude_client.chat(
-                claude_model,
-=======
             
             # 检查 system_prompt
             system_content = system_content.strip() if system_content else None
             if system_content:
                 logger.debug(f"使用系统提示: {system_content[:100]}...")
             
-            async for content_type, content in self.claude_client.stream_chat(
->>>>>>> c3f1ad24
+            async for content_type, content in self.claude_client.chat(
+                claude_model,
                 messages=claude_messages,
                 model_arg=model_arg,
                 stream=False,
